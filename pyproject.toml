[build-system]
requires = ["flit_core >=3.2,<4"]
build-backend = "flit_core.buildapi"

[project]
# Check https://flit.readthedocs.io/en/latest/pyproject_toml.html for all available sections
name = "ansys-aedt-toolkits-antenna"
dynamic = ["version"]
description = "Toolkit to design antennas with Ansys AEDT."
readme = "README.rst"
requires-python = ">=3.8"
license = {file = "LICENSE"}
authors = [
    {name = "ANSYS, Inc.", email = "pyansys.core@ansys.com"},
]
maintainers = [
    {name = "ANSYS, Inc.", email = "pyansys.core@ansys.com"},
]

classifiers = [
    "Development Status :: 4 - Beta",
    "Programming Language :: Python :: 3",
    "License :: OSI Approved :: MIT License",
    "Operating System :: OS Independent",
    "Programming Language :: Python :: 3.8",
    "Programming Language :: Python :: 3.9",
    "Programming Language :: Python :: 3.10",
    "Programming Language :: Python :: 3.11",
]
dependencies = [
    "build==1.0.3",
    "twine==4.0.2",
    "pyaedt",
    "importlib-metadata >=4.0",
    "PySide6-Essentials==6.5.2",
    "pyqtgraph",
    "pyvistaqt",
    "qdarkstyle",
    "flask",
]

[project.optional-dependencies]
tests = [
    "pytest==7.4.2",
    "pytest-cov==4.1.0",
]
doc = [
<<<<<<< HEAD
    "ansys-sphinx-theme==0.11.2",
    "numpydoc==1.6.0",
=======
    "ansys-sphinx-theme==0.12.0",
    "numpydoc==1.5.0",
>>>>>>> 9840b352
    "recommonmark==0.7.1",
    "sphinx==7.2.6",
    "sphinx-copybutton==0.5.2",
    "enum-tools[sphinx]==0.11.0",
    "sphinx-autoapi==2.1.1",
    "sphinx-autobuild==2021.3.14",
    "sphinx-autodoc-typehints==1.24.0",
    "sphinx-gallery==0.14.0",
    "sphinx-notfound-page==1.0.0",
    "nbsphinx==0.9.3",
]

[tool.flit.module]
name = "ansys.aedt.toolkits.antenna"

[project.urls]
Source = "https://github.com/ansys/pyaedt-toolkits-antenna"
Issues = "https://github.com/ansys/pyaedt-toolkits-antenna/issues"
Discussions = "https://github.com/ansys/pyaedt-toolkits-antenna/discussions"
Documentation = "https://aedt.antenna.toolkit.docs.pyansys.com"
Releases = "https://github.com/ansys/pyaedt-toolkits-antenna/releases"

[tool.black]
line-length = 120

[tool.isort]
profile = "black"
force_sort_within_sections = true
line_length = 120
default_section = "THIRDPARTY"
src_paths = ["doc", "src", "tests"]

[tool.coverage.run]
source = ["ansys.aedt"]

[tool.coverage.report]
show_missing = true<|MERGE_RESOLUTION|>--- conflicted
+++ resolved
@@ -45,13 +45,8 @@
     "pytest-cov==4.1.0",
 ]
 doc = [
-<<<<<<< HEAD
-    "ansys-sphinx-theme==0.11.2",
     "numpydoc==1.6.0",
-=======
     "ansys-sphinx-theme==0.12.0",
-    "numpydoc==1.5.0",
->>>>>>> 9840b352
     "recommonmark==0.7.1",
     "sphinx==7.2.6",
     "sphinx-copybutton==0.5.2",
