[build-system]
requires = ["flit_core >=3.2,<4"]
build-backend = "flit_core.buildapi"

[project]
# Check https://flit.readthedocs.io/en/latest/pyproject_toml.html for all available sections
name = "ansys-aedt-toolkits-antenna"
dynamic = ["version"]
description = "Toolkit to design antennas with Ansys AEDT."
readme = "README.rst"
requires-python = ">=3.10"
license = {file = "LICENSE"}
authors = [
    {name = "ANSYS, Inc.", email = "pyansys.core@ansys.com"},
]
maintainers = [
    {name = "ANSYS, Inc.", email = "pyansys.core@ansys.com"},
]

classifiers = [
    "Development Status :: 4 - Beta",
    "Programming Language :: Python :: 3",
    "License :: OSI Approved :: MIT License",
    "Operating System :: OS Independent",
    "Programming Language :: Python :: 3.10",
    "Programming Language :: Python :: 3.11",
]
dependencies = [
    "build==1.0.3",
    "twine==5.0.0",
    "pyaedt",
    "importlib-metadata >=4.0",
    "PySide6-Essentials==6.6.1",
    "pyqtgraph",
    "pyvistaqt",
    "qdarkstyle",
    "flask",
]

[project.optional-dependencies]
tests = [
    "pytest==8.0.0",
    "pytest-cov==4.1.0",
]
doc = [
    "ansys-sphinx-theme==0.13.4",
    "numpydoc==1.6.0",
    "recommonmark==0.7.1",
    "sphinx==7.2.6",
    "sphinx-copybutton==0.5.2",
    "enum-tools[sphinx]==0.11.0",
    "sphinx-autoapi==3.0.0",
    "sphinx-autobuild==2024.2.4",
    "sphinx-autodoc-typehints==2.0.0",
    "sphinx-gallery==0.15.0",
    "sphinx-notfound-page==1.0.0",
    "nbsphinx==0.9.3",
    "sphinx_design",
    "jupytext",
<<<<<<< HEAD
    "jupyterlab==4.1.1",
    "ipython==8.22.2",
=======
    "jupyterlab==4.1.4",
    "ipython==8.21.0",
>>>>>>> 232e9956
]

[tool.flit.module]
name = "ansys.aedt.toolkits.antenna"

[project.urls]
Source = "https://github.com/ansys/pyaedt-toolkits-antenna"
Issues = "https://github.com/ansys/pyaedt-toolkits-antenna/issues"
Discussions = "https://github.com/ansys/pyaedt-toolkits-antenna/discussions"
Documentation = "https://aedt.antenna.toolkit.docs.pyansys.com"
Releases = "https://github.com/ansys/pyaedt-toolkits-antenna/releases"

[tool.black]
line-length = 120

[tool.isort]
profile = "black"
force_sort_within_sections = true
line_length = 120
default_section = "THIRDPARTY"
src_paths = ["doc", "src", "tests"]

[tool.coverage.run]
source = ["ansys.aedt"]

[tool.coverage.report]
show_missing = true<|MERGE_RESOLUTION|>--- conflicted
+++ resolved
@@ -57,13 +57,8 @@
     "nbsphinx==0.9.3",
     "sphinx_design",
     "jupytext",
-<<<<<<< HEAD
-    "jupyterlab==4.1.1",
     "ipython==8.22.2",
-=======
     "jupyterlab==4.1.4",
-    "ipython==8.21.0",
->>>>>>> 232e9956
 ]
 
 [tool.flit.module]
