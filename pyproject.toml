--- conflicted
+++ resolved
@@ -50,14 +50,9 @@
     "sphinx-copybutton==0.5.2",
     "enum-tools[sphinx]==0.11.0",
     "sphinx-autoapi==3.0.0",
-<<<<<<< HEAD
     "sphinx-autobuild==2024.2.4",
     "sphinx-autodoc-typehints==2.0.0",
     "sphinx-gallery==0.15.0",
-=======
-    "sphinx-autobuild==2021.3.14",
-    "sphinx-autodoc-typehints==1.25.2",
->>>>>>> 633dfaf1
     "sphinx-notfound-page==1.0.0",
     "nbsphinx==0.9.3",
     "sphinx_design",
