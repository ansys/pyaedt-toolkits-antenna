[build-system]
requires = ["flit_core >=3.2,<4"]
build-backend = "flit_core.buildapi"

[project]
# Check https://flit.readthedocs.io/en/latest/pyproject_toml.html for all available sections
name = "ansys-aedt-toolkits-antenna"
dynamic = ["version"]
description = "Toolkit to design antennas with Ansys AEDT."
readme = "README.rst"
requires-python = ">=3.10"
license = {file = "LICENSE"}
authors = [
    {name = "ANSYS, Inc.", email = "pyansys.core@ansys.com"},
]
maintainers = [
    {name = "ANSYS, Inc.", email = "pyansys.core@ansys.com"},
]

classifiers = [
    "Development Status :: 4 - Beta",
    "Programming Language :: Python :: 3",
    "License :: OSI Approved :: MIT License",
    "Operating System :: OS Independent",
    "Programming Language :: Python :: 3.10",
    "Programming Language :: Python :: 3.11",
]
dependencies = [
    "build==1.0.3",
    "twine==4.0.2",
    "pyaedt",
    "importlib-metadata >=4.0",
    "PySide6-Essentials==6.6.1",
    "pyqtgraph",
    "pyvistaqt",
    "qdarkstyle",
    "flask",
]

[project.optional-dependencies]
tests = [
    "pytest==8.0.0",
    "pytest-cov==4.1.0",
]
doc = [
    "ansys-sphinx-theme==0.13.3",
    "numpydoc==1.6.0",
    "recommonmark==0.7.1",
    "sphinx==7.2.6",
    "sphinx-copybutton==0.5.2",
    "enum-tools[sphinx]==0.11.0",
    "sphinx-autoapi==3.0.0",
    "sphinx-autobuild==2024.2.4",
    "sphinx-autodoc-typehints==2.0.0",
    "sphinx-gallery==0.15.0",
    "sphinx-notfound-page==1.0.0",
    "nbsphinx==0.9.3",
    "sphinx_design",
    "jupytext",
<<<<<<< HEAD
    "ipython==8.16.1",
    "jupyterlab==4.1.1",
=======
    "ipython==8.21.0",
    "jupyterlab==4.0.6",
>>>>>>> 9309d207
]

[tool.flit.module]
name = "ansys.aedt.toolkits.antenna"

[project.urls]
Source = "https://github.com/ansys/pyaedt-toolkits-antenna"
Issues = "https://github.com/ansys/pyaedt-toolkits-antenna/issues"
Discussions = "https://github.com/ansys/pyaedt-toolkits-antenna/discussions"
Documentation = "https://aedt.antenna.toolkit.docs.pyansys.com"
Releases = "https://github.com/ansys/pyaedt-toolkits-antenna/releases"

[tool.black]
line-length = 120

[tool.isort]
profile = "black"
force_sort_within_sections = true
line_length = 120
default_section = "THIRDPARTY"
src_paths = ["doc", "src", "tests"]

[tool.coverage.run]
source = ["ansys.aedt"]

[tool.coverage.report]
show_missing = true<|MERGE_RESOLUTION|>--- conflicted
+++ resolved
@@ -57,13 +57,8 @@
     "nbsphinx==0.9.3",
     "sphinx_design",
     "jupytext",
-<<<<<<< HEAD
-    "ipython==8.16.1",
     "jupyterlab==4.1.1",
-=======
     "ipython==8.21.0",
-    "jupyterlab==4.0.6",
->>>>>>> 9309d207
 ]
 
 [tool.flit.module]
