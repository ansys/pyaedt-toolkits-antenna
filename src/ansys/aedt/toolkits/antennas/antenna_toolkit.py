--- conflicted
+++ resolved
@@ -57,9 +57,6 @@
         self.closeButton.clicked.connect(self.release_and_close)
         self.pushButton_5.clicked.connect(self.analyze_antenna)
         self.oantenna = None
-<<<<<<< HEAD
-        self.hfss = Hfss(specified_version="2023.1")
-=======
         self.hfss = None
         self.connect_hfss.clicked.connect(self.launch_hfss)
         sizePolicy_antenna = QtWidgets.QSizePolicy(
@@ -70,7 +67,6 @@
         sizePolicy_antenna.setHeightForWidth(self.antenna_settings.sizePolicy().hasHeightForWidth())
         self.antenna_settings.setSizePolicy(sizePolicy_antenna)
         self.splitter_2.setSizePolicy(sizePolicy_antenna)
->>>>>>> 30fec993
         pass
 
     def launch_hfss(self):
