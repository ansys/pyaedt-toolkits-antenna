from collections import OrderedDict

import pyaedt.generic.constants as constants
from pyaedt.generic.general_methods import generate_unique_name
from pyaedt.generic.general_methods import pyaedt_function_handler

from ansys.aedt.toolkits.antennas.common import CommonAntenna


class CommonHorn(CommonAntenna):
    """Base methods common to Horn antennas."""

    def __init__(self, *args, **kwargs):
        CommonAntenna.__init__(self, *args, **kwargs)
        self._old_material = None
        self.material = kwargs["material"]
        self.object_list = {}
        self.parameters = []

    @property
    def material(self):
        """Substrate material.

        Returns
        -------
        str
        """
        return self._material

    @material.setter
    def material(self, value):
        if (
            value
            and value not in self._app._materials.mat_names_aedt
            and value not in self._app._materials.mat_names_aedt_lower
        ):
            self._app.logger.warning("Material not found. Create new material before assign")
        else:
            self._material = value
            old_material = None
            if value != self._old_material:
                old_material = self._old_material
                self._old_material = self._material

            if old_material and self.object_list:
                parameters = self._synthesis()
                parameters_map = {}
                cont = 0
                for param in parameters:
                    parameters_map[self.parameters[cont]] = parameters[param]
                    cont += 1
                self._update_parameters(parameters_map, self.length_unit)
                for antenna_obj in self.object_list:
                    if self.object_list[antenna_obj].material_name == old_material.lower():
                        self.object_list[antenna_obj].material_name = value

    @pyaedt_function_handler()
    def _synthesis(self):
        pass


class ConicalHorn(CommonHorn):
    """Manages conical horn antenna.

    This class is accessible through the app hfss object.

    Parameters
    ----------
    frequency : float, optional
            Center frequency. The default is ``10.0``.
    frequency_unit : str, optional
            Frequency units. The default is ``GHz``.
    material : str, optional
            Horn material. If material is not defined a new material parametrized will be defined.
            The default is ``"pec"``.
    outer_boundary : str, optional
            Boundary type to use. Options are ``"Radiation"``,
            ``"FEBI"``, and ``"PML"`` or None. The default is ``None``.
    huygens_box : bool, optional
            Create a Huygens box. The default is ``False``.
    length_unit : str, optional
            Length units. The default is ``"cm"``.
    parametrized : bool, optional
            Create a parametrized antenna. The default is ``True``.

    Returns
    -------
    :class:`aedt.toolkits.antennas.ConicalHorn`
            Conical horn object.

    Examples
    --------
    >>> from pyaedt import Hfss
    >>> from ansys.aedt.toolkits.antennas.horn import ConicalHorn
    >>> hfss = Hfss()
    >>> horn = hfss.add_from_toolkit(ConicalHorn, frequency=20.0, frequency_unit="GHz",
<<<<<<< HEAD
    ...                              outer_boundary=None, huygens_box=True,
    ...                              substrate_height=0.16,
=======
    ...                              outer_boundary=None, huygens_box=True, substrate_height=0.16,
>>>>>>> 648b5fa1
    ...                              length_unit="cm", coordinate_system="CS1",
    ...                              antenna_name="PatchAntenna", origin=[1, 100, 50])
    """

    def __init__(self, *args, **kwargs):
        if "frequency" not in kwargs.keys():
            kwargs["frequency"] = 10.0
        if "frequency_unit" not in kwargs.keys():
            kwargs["frequency_unit"] = "GHz"
        if "material" not in kwargs.keys():
            kwargs["material"] = "pec"
        if "outer_boundary" not in kwargs.keys():
            kwargs["outer_boundary"] = None
        if "huygens_box" not in kwargs.keys():
            kwargs["huygens_box"] = False
        if "coordinate_system" not in kwargs.keys():
            kwargs["coordinate_system"] = "Global"
        if "antenna_name" not in kwargs.keys():
            kwargs["antenna_name"] = None
        if "origin" not in kwargs.keys():
            kwargs["origin"] = [0, 0, 0]

        CommonHorn.__init__(self, *args, **kwargs)

        self.antenna_name = self._check_antenna_name(self.antenna_name)
        self._parameters = self._synthesis()
        self.parameters = []

    @pyaedt_function_handler()
    def draw(self):
        """Draw conical horn antenna. Once the antenna is created, this method will not be used."""
        if self.object_list:
            self._app.logger.warning("This antenna already exists")
            return False

        for param in self._parameters:
            new_name = param + "_" + self.antenna_name
            if new_name not in self._app.variable_manager.variables:
                self._app[new_name] = str(self._parameters[param]) + self.length_unit
                self.parameters.append(new_name)

        self.parameters = sorted(self.parameters)

        # Map parameter list to understand code
        horn_length = self.parameters[0]
        horn_radius = self.parameters[1]
        pos_x = self.parameters[2]
        pos_y = self.parameters[3]
        pos_z = self.parameters[4]
        wall_thickness = self.parameters[5]
        wg_length = self.parameters[6]
        wg_radius = self.parameters[7]

        # Negative air
        neg_air = self._app.modeler.create_cylinder(
            cs_axis=2,
            position=[pos_x, pos_y, pos_z],
            radius=wg_radius,
            height="-" + wg_length,
            matname="vacuum",
        )
        neg_air.history.props["Coordinate System"] = self.coordinate_system

        # Wall
        wall = self._app.modeler.create_cylinder(
            cs_axis=2,
            position=[pos_x, pos_y, pos_z],
            radius=wg_radius + "+" + wall_thickness,
            height="-" + wg_length,
            name="wg_outer_" + self.antenna_name,
            matname=self.material,
        )
        wall.history.props["Coordinate System"] = self.coordinate_system

        # Subtract
        new_wall = self._app.modeler.subtract(
            tool_list=[neg_air.name], blank_list=[wall.name], keep_originals=False
        )

        # Input
        wg_in = self._app.modeler.create_cylinder(
            cs_axis=2,
            position=[pos_x, pos_y, pos_z],
            radius=wg_radius,
            height="-" + wg_length,
            name="wg_inner_" + self.antenna_name,
            matname="vacuum",
        )
        wall.history.props["Coordinate System"] = self.coordinate_system

        # Cap
        cap = self._app.modeler.create_cylinder(
            cs_axis=2,
            position=[pos_x, pos_y, pos_z + "-" + wg_length],
            radius=wg_radius + "+" + wall_thickness,
            height="-" + wall_thickness,
            name="port_cap_" + self.antenna_name,
            matname="pec",
        )
        cap.history.props["Coordinate System"] = self.coordinate_system

        # P1
        p1 = self._app.modeler.create_circle(
            cs_plane=2,
            position=[pos_x, pos_y, pos_z + "-" + wg_length],
            radius=wg_radius,
            name="port_" + self.antenna_name,
        )
        p1.color = (128, 0, 0)
        p1.history.props["Coordinate System"] = self.coordinate_system

        # Horn wall
        base = self._app.modeler.create_circle(
            cs_plane=2,
            position=[pos_x, pos_y, pos_z],
            radius=wg_radius,
        )
        base.history.props["Coordinate System"] = self.coordinate_system

        base_wall = self._app.modeler.create_circle(
            cs_plane=2,
            position=[pos_x, pos_y, pos_z],
            radius=wg_radius + "+" + wall_thickness,
        )
        base_wall.history.props["Coordinate System"] = self.coordinate_system

        horn_top = self._app.modeler.create_circle(
            cs_plane=2,
            position=[pos_x, pos_y, pos_z + "+" + horn_length],
            radius=horn_radius,
        )
        horn_top.history.props["Coordinate System"] = self.coordinate_system

        horn_sheet = self._app.modeler.create_circle(
            cs_plane=2,
            position=[pos_x, pos_y, pos_z + "+" + horn_length],
            radius=horn_radius + "+" + wall_thickness,
        )
        horn_sheet.history.props["Coordinate System"] = self.coordinate_system

        self._app.modeler.connect([horn_sheet.name, base_wall.name])
        self._app.modeler.connect([base.name, horn_top.name])

        # Horn
        self._app.modeler.subtract(
            blank_list=[horn_sheet.name], tool_list=[base.name], keep_originals=False
        )
        self._app.modeler.unite([horn_sheet.name, wall.name])

        air_base = self._app.modeler.create_circle(
            cs_plane=2,
            position=[pos_x, pos_y, pos_z],
            radius=wg_radius,
        )
        air_base.history.props["Coordinate System"] = self.coordinate_system

        air_top = self._app.modeler.create_circle(
            cs_plane=2,
            position=[pos_x, pos_y, pos_z + "+" + horn_length],
            radius=horn_radius,
        )
        air_top.history.props["Coordinate System"] = self.coordinate_system

        self._app.modeler.connect([air_base, air_top])

        self._app.modeler.unite([wg_in, air_base])

        wg_in.name = "internal_" + self.antenna_name
        wg_in.color = (128, 255, 255)

        horn_sheet.name = "metal_" + self.antenna_name
        horn_sheet.material_name = self.material
        horn_sheet.color = (255, 128, 65)

        cap.color = (132, 132, 192)
        p1.color = (128, 0, 0)

        # Create Huygens box
        if self.huygens_box:
            lightSpeed = constants.SpeedOfLight  # m/s
            freq_hz = constants.unit_converter(self.frequency, "Freq", self.frequency_unit, "Hz")
            huygens_dist = str(
                constants.unit_converter(
                    lightSpeed / (10 * freq_hz), "Length", "meter", self.length_unit
                )
            )
            huygens = self._app.modeler.create_box(
                position=[
                    pos_x + "-" + horn_radius + "-" + huygens_dist + self.length_unit,
                    pos_y + "-" + horn_radius + "-" + huygens_dist + self.length_unit,
                    pos_z + "-" + wg_length,
                ],
                dimensions_list=[
                    "2*" + horn_radius + "+" + "2*" + huygens_dist + self.length_unit,
                    "2*" + horn_radius + "+" + "2*" + huygens_dist + self.length_unit,
                    huygens_dist + self.length_unit + "+" + wg_length + "+" + horn_length,
                ],
                name="huygens_" + self.antenna_name,
                matname="air",
            )
            huygens.display_wireframe = True
            huygens.color = (0, 0, 255)
            huygens.history.props["Coordinate System"] = self.coordinate_system

            mesh_op = self._app.mesh.assign_length_mesh(
                [huygens.name],
                maxlength=huygens_dist + self.length_unit,
                maxel=None,
                meshop_name="HuygensBox_Seed_" + self.antenna_name,
            )

            self.object_list[huygens.name] = huygens
            huygens.group_name = self.antenna_name
            self.mesh_operations[mesh_op.name] = mesh_op

        wg_in.group_name = self.antenna_name
        horn_sheet.group_name = self.antenna_name
        cap.group_name = self.antenna_name
        p1.group_name = self.antenna_name

        self.object_list[wg_in.name] = wg_in
        self.object_list[horn_sheet.name] = horn_sheet
        self.object_list[cap.name] = cap
        self.object_list[p1.name] = p1

        # Create radiation boundary
        if self.outer_boundary:
            self._app.create_open_region(
                str(self.frequency) + self.frequency_unit, self.outer_boundary
            )

        # Excitation
        if self._app.solution_type != "Modal":
            self._app.logger.warning("Solution type must be Modal to define the excitation")

        port1 = self._app.create_wave_port_from_sheet(
            sheet=p1, portname="port_" + self.antenna_name
        )
        self.excitations[port1.name] = port1
        return True

    @pyaedt_function_handler()
    def _synthesis(self):
        parameters = {}
        lightSpeed = constants.SpeedOfLight  # m/s
        freq_hz = constants.unit_converter(self.frequency, "Freq", self.frequency_unit, "Hz")
        wavelength = lightSpeed / freq_hz
        wavelength_in = constants.unit_converter(wavelength, "Length", "meter", "in")
        if (
            self.material not in self._app._materials.mat_names_aedt
            or self.material not in self._app._materials.mat_names_aedt_lower
        ):
            self._app.logger.warning("Material not found. Create new material before assign.")
            return parameters

        wg_radius_in = 0.5 * wavelength_in
        wg_length_in = 0.4 * wavelength_in
        horn_radius_in = 1.4 * wavelength_in
        horn_length_in = 2 * wavelength_in
        wall_thickness_in = 0.02 * wavelength_in

        wg_radius = constants.unit_converter(wg_radius_in, "Length", "in", self.length_unit)
        parameters["wg_radius"] = wg_radius
        wg_length = constants.unit_converter(wg_length_in, "Length", "in", self.length_unit)
        parameters["wg_length"] = wg_length
        horn_radius = constants.unit_converter(horn_radius_in, "Length", "in", self.length_unit)
        parameters["horn_radius"] = horn_radius
        horn_length = constants.unit_converter(horn_length_in, "Length", "in", self.length_unit)
        parameters["horn_length"] = horn_length
        wall_thickness = constants.unit_converter(
            wall_thickness_in, "Length", "in", self.length_unit
        )
        parameters["wall_thickness"] = wall_thickness

        parameters["pos_x"] = self.origin[0]
        parameters["pos_y"] = self.origin[1]
        parameters["pos_z"] = self.origin[2]

        myKeys = list(parameters.keys())
        myKeys.sort()
        parameters_out = OrderedDict([(i, parameters[i]) for i in myKeys])

        return parameters_out

    @pyaedt_function_handler()
    def _check_antenna_name(self, antenna_name=None):
        """Check if antenna name is repeated or assign a random antenna name."""
        if (
            not antenna_name
            or len(list(self._app.modeler.oeditor.GetObjectsInGroup(antenna_name))) > 0
            or any(
                antenna_name in variables
                for variables in list(self._app.variable_manager.variables.keys())
            )
        ):
            antenna_name = generate_unique_name("Horn")
            while len(list(self._app.modeler.oeditor.GetObjectsInGroup(antenna_name))) > 0:
                antenna_name = generate_unique_name("Horn")
        return antenna_name<|MERGE_RESOLUTION|>--- conflicted
+++ resolved
@@ -94,12 +94,7 @@
     >>> from ansys.aedt.toolkits.antennas.horn import ConicalHorn
     >>> hfss = Hfss()
     >>> horn = hfss.add_from_toolkit(ConicalHorn, frequency=20.0, frequency_unit="GHz",
-<<<<<<< HEAD
-    ...                              outer_boundary=None, huygens_box=True,
-    ...                              substrate_height=0.16,
-=======
     ...                              outer_boundary=None, huygens_box=True, substrate_height=0.16,
->>>>>>> 648b5fa1
     ...                              length_unit="cm", coordinate_system="CS1",
     ...                              antenna_name="PatchAntenna", origin=[1, 100, 50])
     """
