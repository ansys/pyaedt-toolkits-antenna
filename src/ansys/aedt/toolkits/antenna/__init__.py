--- conflicted
+++ resolved
@@ -27,8 +27,4 @@
 ansys.aedt.toolkits.antenna
 """
 
-<<<<<<< HEAD
-__version__ = "0.1.4"
-=======
-__version__ = "0.3.dev"
->>>>>>> 7e2bb73f
+__version__ = "0.1.4"