--- conflicted
+++ resolved
@@ -145,11 +145,7 @@
 
       - uses: actions/upload-artifact@v4
         with:
-<<<<<<< HEAD
-          name: ansys-aedt-toolkits-antenna-installer-windows
-=======
           name: Antenna-Toolkit-Installer-windows
->>>>>>> 062e5d47
           path: dist/*.exe
 
   build-application-linux-debian:
@@ -238,24 +234,15 @@
           chmod +x installer.sh postInstallScript.sh antenna_toolkit.deb
           version=$(cat ./installer/VERSION)
           os_version_processed=$(echo "${{ matrix.os }}" | sed 's/\./_/g')
-<<<<<<< HEAD
-          zip_name="ansys-aedt-toolkits-antenna-installer-ubuntu-${os_version_processed}-v${version}.zip"
-=======
           zip_name="Antenna-Toolkit-Installer-ubuntu_${os_version_processed}.zip"
->>>>>>> 062e5d47
           echo "OS_VERSION_PROCESSED=${os_version_processed}" >> $GITHUB_ENV
           echo "APPLICATION_VERSION=v${version}" >> $GITHUB_ENV
           zip -r $zip_name antenna_toolkit.deb installer.sh postInstallScript.sh
 
       - uses: actions/upload-artifact@v4
         with:
-<<<<<<< HEAD
-          name: ansys-aedt-toolkits-antenna-installer-ubuntu-${{ matrix.os }}
-          path: ansys-aedt-toolkits-antenna-installer-ubuntu-${{ env.OS_VERSION_PROCESSED }}-${{ env.APPLICATION_VERSION }}.zip
-=======
            name: Antenna-Toolkit-Installer-ubuntu_${{ matrix.os }}
            path: Antenna-Toolkit-Installer-ubuntu_${{ env.OS_VERSION_PROCESSED }}.zip
->>>>>>> 062e5d47
 
   doc-style:
     name: "Documentation style"
@@ -485,17 +472,6 @@
           packages-dir: ${{ env.LIBRARY_NAME }}-artifacts
           skip-existing: false
 
-<<<<<<< HEAD
-      - name: Release to GitHub
-        uses: ansys/actions/release-github@v9
-        with:
-          library-name: ${{ env.LIBRARY_NAME }}
-          token: ${{ secrets.GITHUB_TOKEN }}
-          generate_release_notes: false
-          additional-artifacts: "ansys-aedt-toolkits-antenna-installer-windows ansys-aedt-toolkits-antenna-installer-ubuntu-22.04 ansys-aedt-toolkits-antenna-installer-ubuntu-24.04"
-
-=======
->>>>>>> 062e5d47
   doc-deploy-dev:
     name: "Deploy development documentation"
     runs-on: ubuntu-latest
