--- conflicted
+++ resolved
@@ -469,17 +469,6 @@
           files: |
             /tmp/artifacts/Antenna-Toolkit-Installer-ubuntu_24.04/*.zip
 
-<<<<<<< HEAD
-      - name: Release to PyPI using trusted publisher
-        uses: pypa/gh-action-pypi-publish@76f52bc884231f62b9a034ebfe128415bbaabdfc # v1.12.4
-        with:
-          repository-url: "https://upload.pypi.org/legacy/"
-          print-hash: true
-          packages-dir: ${{ env.LIBRARY_NAME }}-artifacts
-          skip-existing: false
-
-=======
->>>>>>> 0dcc3a98
   doc-deploy-dev:
     name: "Deploy development documentation"
     runs-on: ubuntu-latest
